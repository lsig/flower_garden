import math
<<<<<<< HEAD
from collections import defaultdict
=======
import random
from collections import defaultdict
from itertools import combinations
from itertools import product as variety_product
>>>>>>> c7b3e52e

from core.garden import Garden
from core.gardener import Gardener
from core.micronutrients import Micronutrient
from core.plants.plant_variety import PlantVariety
from core.plants.species import Species
from core.point import Position
<<<<<<< HEAD
=======

ClusterData = tuple[list[PlantVariety], list[tuple[PlantVariety, Position]], float]
>>>>>>> c7b3e52e


class Gardener3(Gardener):
    # Grid and placement parameters
    ANCHOR_POINT_STEP = 0.25
    ROTATION_DEGREES = 15
    PLACEMENT_BUFFER = 0.03

    # Performance limits
    MAX_CLUSTERS = 999999
    MAX_TRIAD_PERMUTATIONS = 999999
    MAX_DIAMOND_PERMUTATIONS = 999999

    # Behavior flags
    PREVENT_INTERACTIONS = False

    # Minimum varieties count to restrict garden size for hexagonal placement
    MIN_TOTAL_VARIETIES_COUNT = 24

    def __init__(self, garden: Garden, varieties: list[PlantVariety]):
        super().__init__(garden, varieties)
        self.width = int(garden.width)
        self.height = int(garden.height)
        self.species = [s.name for s in Species]

        self.species_varieties = self._init_species_varieties()
        self.variety_counts = {
            name: [v.name for v in varieties].count(name) for name in set(v.name for v in varieties)
        }
        # print(self.species_varieties)
        # print(self.variety_counts)

    def cultivate_garden(self, prevent_interactions: bool = True) -> None:
        # Try hexagonal placements with random fallback
        # If three unique varieties, with all same radius and same count
        if self._check_hexagonal_condition():
            try:
                placements = self._get_hexagonal_placements()
            except Exception as e:
                print(
                    f'Hexagonal placement failed with error: {e}.\nFalling back to random placements.'
                )
                placements = self._get_random_placements()

            for variety, position in placements:
                res = self.garden.add_plant(variety, position)
                if res is None:
                    print(f'Failed to plant {variety} at pos {position}')

        # Otherwise use clustering based approach
        else:
            species_varieties = self.organize_varieties()

            print(f'Total varieties available: {len(self.varieties)}')

            # Get ranked list of triads
            ranked_triads = self.find_best_triad_permutations(species_varieties)

            # Get ranked list of diamonds
            ranked_diamonds = self.find_best_diamond_permutations(species_varieties, ranked_triads)

            # Combine both triads and diamonds into a single ranked list
            all_clusters = []

            if ranked_triads:
                for varieties, coordinates, score in ranked_triads:
                    all_clusters.append((varieties, coordinates, score))

            if ranked_diamonds:
                for varieties, coordinates, score in ranked_diamonds:
                    all_clusters.append((varieties, coordinates, score))

            # Sort the list by score
            all_clusters.sort(key=lambda x: x[2], reverse=True)

            top_clusters = all_clusters[: self.MAX_CLUSTERS]

            print(
                f'\nUsing cluster list: {len(ranked_triads)} triads + {len(ranked_diamonds)} diamonds = {len(all_clusters)} total clusters'
            )
            print(f'Selected top {len(top_clusters)}')

            # Use the combined ranked list for tiling with pre-filtering
            if top_clusters:
                self.tile_cluster_across_garden_with_prefiltering(
                    top_clusters, prevent_interactions=self.PREVENT_INTERACTIONS
                )

    def _check_hexagonal_condition(self) -> bool:
        exactly_three_varieties = len(self.variety_counts) == 3
        equal_counts = all(
            count == list(self.variety_counts.values())[0] for count in self.variety_counts.values()
        )
        equal_radii = all(
            variety.radius == list(self.species_varieties.values())[0][0].radius
            for variety in self.varieties
        )
        return exactly_three_varieties and equal_counts and equal_radii

    ### Hexagonal Placement Methods ###

    def _get_hexagonal_placements(self) -> list:
        """Generate placements in a hexagonal grid pattern."""
        placements = []

        if len(self.varieties) <= self.MIN_TOTAL_VARIETIES_COUNT:
            garden_width, garden_height = self.garden.width // 2, self.garden.height // 2
        else:
            garden_width, garden_height = self.garden.width, self.garden.height
        garden_internal = Garden(garden_width, garden_height)

        n_species = len(self.species)
        offsets = [0.0, 0.5]
        step_size = 1
        variety_indices = {s: 0 for s in self.species}

        # which species to try next for each row
        current_species_by_row = defaultdict(int)

        for y in range(0, self.height + 1, step_size):
            offset = offsets[y % 2]

            for x in self._frange(offset, self.width + 0.1, step_size):
                position = Position(x, y)

                current_species_idx = current_species_by_row[y]
                species_index = (
                    (current_species_idx + 2) % n_species
                    if y % 2 == 1
                    else current_species_idx % n_species
                )
                species_name = self.species[species_index]

                # skip if we've exhausted varieties for this species
                if variety_indices[species_name] >= len(self.species_varieties[species_name]):
                    # advance the index because there's nothing left for this species
                    current_species_by_row[y] = current_species_idx + 1
                    continue

                variety = self.species_varieties[species_name][variety_indices[species_name]]

                if garden_internal.can_place_plant(variety, position):
                    # print(f"Placing {variety.name} at {position}")
                    placements.append((variety, position))
                    garden_internal.add_plant(variety, position)
                    variety_indices[species_name] += 1

                    # advance the index for this row only on successful placement
                    current_species_by_row[y] = current_species_idx + 1

        return placements

    # Taken from random_gardener.py
    def _get_random_placements(self) -> list:
        """Use random placements as fallback strategy."""
        random_placements = []
        for variety in self.varieties:
            x = random.uniform(0, self.garden.width)
            y = random.uniform(0, self.garden.height)

            position = Position(x, y)

            random_placements.append((variety, position))
        return random_placements

    def _init_species_varieties(self) -> dict:
        specs = {}
        for s in self.species:
            specs[s] = [v for v in self.varieties if v.species.name == s]
        return specs

    def _frange(self, start: float, stop: float, step: float):
        while start < stop:
            yield start
            start += step

    ### Clustering Placement Methods ###

    def organize_varieties(self) -> dict[Species, list[PlantVariety]]:
        species_varieties = {}
        for variety in self.varieties:
            if variety.species not in species_varieties:
                species_varieties[variety.species] = []
            species_varieties[variety.species].append(variety)

        return species_varieties

    def calculate_cluster_score(
        self, plant_varieties: list[PlantVariety], coordinates: list[Position]
    ) -> float:
        # Calculate the net production for each nutrient for all plants in cluster
        delta_r_net = sum(plant.nutrient_coefficients[Micronutrient.R] for plant in plant_varieties)
        delta_g_net = sum(plant.nutrient_coefficients[Micronutrient.G] for plant in plant_varieties)
        delta_b_net = sum(plant.nutrient_coefficients[Micronutrient.B] for plant in plant_varieties)

        # Find the bottleneck
        growth_potential = min(delta_r_net, delta_g_net, delta_b_net)

        # Calculate the Area
        x_min = min(
            coords.x - variety.radius
            for variety, coords in zip(plant_varieties, coordinates, strict=False)
        )
        x_max = max(
            coords.x + variety.radius
            for variety, coords in zip(plant_varieties, coordinates, strict=False)
        )
        y_min = min(
            coords.y - variety.radius
            for variety, coords in zip(plant_varieties, coordinates, strict=False)
        )
        y_max = max(
            coords.y + variety.radius
            for variety, coords in zip(plant_varieties, coordinates, strict=False)
        )

        area = (x_max - x_min) * (y_max - y_min)

        # Final Score
        if area == 0:
            return 0.0

        return growth_potential / area

    def find_best_triad_permutations(
        self, species_varieties: dict[Species, list[PlantVariety]]
    ) -> list[ClusterData]:
        species_list = list(species_varieties.keys())
        if len(species_list) < 3:
            print('Not enough species to form a triad')
            return []

        # Create all possible combinations of 3 species (one of each species)
        species_combinations = list(combinations(species_list, 3))

        all_triads = []

        print('Testing triad permutations...')

        for species_triad in species_combinations:
            # Get all varieties for each species in this combination
            species1_varieties = species_varieties[species_triad[0]]
            species2_varieties = species_varieties[species_triad[1]]
            species3_varieties = species_varieties[species_triad[2]]

            # Test all combinations of varieties from the three species
            variety_combinations = list(
                variety_product(species1_varieties, species2_varieties, species3_varieties)
            )

            for triad_varieties in variety_combinations:
                # Calculate optimal coordinates for this triad
                triad_coordinates = self.find_triad_coordinates(triad_varieties, Position(0, 0))
                coordinates = [pos for variety, pos in triad_coordinates]

                # Calculate the score for this triad
                score = self.calculate_cluster_score(triad_varieties, coordinates)

                # Include all triads (including those with negative scores)
                all_triads.append((triad_varieties, triad_coordinates, score))

        # Sort by score (highest first)
        all_triads.sort(key=lambda x: x[2], reverse=True)

        # Filter to ensure each variety ID appears in only one triad
        unique_triads = self.filter_unique_clusters(all_triads)

        # Limit to reasonable number for performance
        top_triads = unique_triads[: self.MAX_TRIAD_PERMUTATIONS]

        print(f'\nFound {len(top_triads)} unique triads')
        if top_triads:
            print(
                f'Best triad: {[f"{v.name}: {v.species.name}" for v in top_triads[0][0]]} | Score: {top_triads[0][2]:.4f}'
            )

        return top_triads

    def find_best_diamond_permutations(
        self, species_varieties: dict[Species, list[PlantVariety]], ranked_triads: list[ClusterData]
    ) -> list[ClusterData]:
        all_diamonds = []

        if not ranked_triads:
            print('No valid triads provided for diamond formation')
            return []

        # Get all species from the triads
        species_in_triads = set()
        for triad_varieties, _, _ in ranked_triads:
            for variety in triad_varieties:
                species_in_triads.add(variety.species)

        # For each triad, try adding one additional variety from each species in the triad
        for triad_varieties, _, _ in ranked_triads:
            # Get the species present in this triad
            triad_species = [variety.species for variety in triad_varieties]

            # Try adding one additional variety from each species in the triad
            for species in triad_species:
                for additional_variety in species_varieties[species]:
                    # Skip if the additional variety instance is already in the triad
                    if additional_variety in triad_varieties:
                        continue

                    # Create diamond: triad varieties + additional variety (no duplicate instances)
                    diamond_varieties = list(triad_varieties) + [additional_variety]

                    # Ensure the two edge circles (P3 and P4) are from the same species

                    if len(diamond_varieties) >= 4:
                        edge_variety_3 = diamond_varieties[2]
                        edge_variety_4 = diamond_varieties[3]

                        # Skip if the edge circles are not from the same species
                        if edge_variety_3.species != edge_variety_4.species:
                            continue

                    # Calculate diamond coordinates
                    diamond_coordinates = self.find_diamond_coordinates(diamond_varieties)

                    # Extract just the coordinates for scoring
                    coordinates = [pos for variety, pos in diamond_coordinates]

                    # Calculate the score for this diamond
                    score = self.calculate_cluster_score(diamond_varieties, coordinates)

                    all_diamonds.append((diamond_varieties, diamond_coordinates, score))

        # Sort by score
        all_diamonds.sort(key=lambda x: x[2], reverse=True)

        # Filter to ensure each variety ID appears in only one diamond
        unique_diamonds = self.filter_unique_clusters(all_diamonds)

        # Limit to reasonable number for performance
        top_diamonds = unique_diamonds[: self.MAX_DIAMOND_PERMUTATIONS]

        print(f'\nFound {len(top_diamonds)} unique diamonds')
        if top_diamonds:
            print(
                f'Best diamond: {[f"{v.name}: {v.species.name}" for v in top_diamonds[0][0]]} | Score: {top_diamonds[0][2]:.4f}'
            )

        return top_diamonds

    def calculate_optimal_distance(self, radius1: float, radius2: float) -> float:
        return max(radius1, radius2) + self.PLACEMENT_BUFFER

    def filter_unique_clusters(self, clusters: list[ClusterData]) -> list[ClusterData]:
        used_variety_ids = set()
        unique_clusters = []

        for varieties, coordinates, score in clusters:
            variety_ids = {id(variety) for variety in varieties}
            if not (variety_ids & used_variety_ids):
                unique_clusters.append((varieties, coordinates, score))
                used_variety_ids.update(variety_ids)

        return unique_clusters

    def find_diamond_coordinates(
        self, diamond: list[PlantVariety], offset: Position | None = None
    ) -> list[tuple[PlantVariety, Position]]:
        if offset is None:
            offset = Position(0, 0)

        if len(diamond) != 4:
            raise ValueError('Diamond must contain exactly 4 plant varieties')

        variety1, variety2, variety3, variety4 = diamond

        r1 = variety1.radius  # Center circle 1
        r2 = variety2.radius  # Center circle 2
        r3 = variety3.radius  # Edge circle 3
        r4 = variety4.radius  # Edge circle 4

        # Calculate the 5 required distances
        d12 = self.calculate_optimal_distance(r1, r2)  # Distance between the two centers
        d13 = self.calculate_optimal_distance(r1, r3)  # Side 1 of the first triad
        d23 = self.calculate_optimal_distance(r2, r3)  # Side 2 of the first triad
        d14 = self.calculate_optimal_distance(r1, r4)  # Side 1 of the second triad
        d24 = self.calculate_optimal_distance(r2, r4)  # Side 2 of the second triad

        # Place the first two points
        p1 = Position(offset.x, offset.y)
        p2 = Position(offset.x + d12, offset.y)

        # Solve for P3
        x3 = (d12**2 + d13**2 - d23**2) / (2 * d12)
        y3 = math.sqrt(d13**2 - x3**2)
        p3 = Position(offset.x + x3, offset.y + y3)

        # Solve for P4
        x4 = (d12**2 + d14**2 - d24**2) / (2 * d12)
        y4 = -math.sqrt(d14**2 - x4**2)
        p4 = Position(offset.x + x4, offset.y + y4)

        return [(variety1, p1), (variety2, p2), (variety3, p3), (variety4, p4)]

    def find_triad_coordinates(
        self, triad: list[PlantVariety], offset: Position | None = None
    ) -> list[tuple[PlantVariety, Position]]:
        if offset is None:
            offset = Position(0, 0)

        if len(triad) != 3:
            raise ValueError('Triad must contain exactly 3 plant varieties')

        variety1, variety2, variety3 = triad

        # Calculate the triangle's side lengths
        d12 = self.calculate_optimal_distance(
            variety1.radius, variety2.radius
        )  # Distance between variety1 and variety2
        d13 = self.calculate_optimal_distance(
            variety1.radius, variety3.radius
        )  # Distance between variety1 and variety3
        d23 = self.calculate_optimal_distance(
            variety2.radius, variety3.radius
        )  # Distance between variety2 and variety3

        # Place the first two plants
        p1 = Position(offset.x, offset.y)
        p2 = Position(offset.x + d12, offset.y)

        # Calculate the third plant's coordinates
        x = (d12**2 + d13**2 - d23**2) / (2 * d12)
        y = math.sqrt(d13**2 - x**2)

        # Apply offset to the calculated position
        p3 = Position(offset.x + x, offset.y + y)

        return [(variety1, p1), (variety2, p2), (variety3, p3)]

    def tile_cluster_across_garden_with_prefiltering(
        self, ranked_clusters: list[ClusterData], prevent_interactions: bool | None = None
    ) -> None:
        if not ranked_clusters:
            return

        if prevent_interactions is None:
            prevent_interactions = self.PREVENT_INTERACTIONS

        print(f'Found {len(ranked_clusters)} ranked clusters')
        print(f'Interaction prevention: {"ON" if prevent_interactions else "OFF"}')

        # Initialize placement data structures
        anchor_points = self.generate_anchor_points()
        placed_plants = []
        used_varieties = set()
        total_varieties = len(self.varieties)

        print(f'Generated {len(anchor_points)} anchor points')

        # Group clusters by radius signature
        radius_groups = self.group_clusters_by_radius_signature(ranked_clusters)
        print(f'After radius pattern grouping: {len(radius_groups)} unique patterns')

        # Find best clusters placement
        self.process_cluster_placement(
            radius_groups,
            anchor_points,
            placed_plants,
            used_varieties,
            total_varieties,
            prevent_interactions,
        )

        # Now actually place the plants in the garden
        self.place_plants_in_garden(placed_plants)

        print(f'\nTotal plants placed in garden: {len(self.garden.plants)}')

    def group_clusters_by_radius_signature(
        self, ranked_clusters: list[ClusterData]
    ) -> dict[tuple[float, ...], list[ClusterData]]:
        radius_groups = {}
        for varieties, coordinates, score in ranked_clusters:
            # Create radius signature
            radii = tuple(sorted([v.radius for v in varieties]))
            if radii not in radius_groups:
                radius_groups[radii] = []
            radius_groups[radii].append((varieties, coordinates, score))

        # Sort each group by score
        for radius_signature in radius_groups:
            radius_groups[radius_signature].sort(key=lambda x: x[2], reverse=True)

        return radius_groups

    def process_cluster_placement(
        self,
        radius_groups: dict[tuple[float, ...], list[ClusterData]],
        anchor_points: list[tuple[float, float]],
        placed_plants: list[tuple[float, float, float, PlantVariety]],
        used_varieties: set[int],
        total_varieties: int,
        prevent_interactions: bool,
    ) -> None:
        placement_round = 0

        while radius_groups and anchor_points:
            placement_round += 1
            print(f'\n=== Placement Round {placement_round} ===')

            # Find the best available cluster across all radius groups
            best_cluster, best_radius_signature = self.find_best_available_cluster(
                radius_groups, used_varieties
            )

            if best_cluster is None:
                print("No more clusters available that don't use already-placed varieties")
                break

            varieties, coordinates, score = best_cluster
            print(
                f'Trying best available cluster. Radius pattern: {best_radius_signature} | Score: {score:.4f}'
            )

            # Try to place this cluster
            placement_result = self.try_place_cluster(
                varieties,
                coordinates,
                score,
                anchor_points,
                placed_plants,
                used_varieties,
                total_varieties,
                prevent_interactions,
            )
            if placement_result:
                # Remove anchor points within placed plants
                anchor_points = self.remove_anchor_points(anchor_points, placed_plants)
                print(f'Remaining anchor points: {len(anchor_points)}')

                # Check if all varieties have been placed - early termination
                if len(used_varieties) >= total_varieties:
                    print(f'All {total_varieties} varieties have been placed - terminating early')
                    break
            else:
                # No valid placements for this radius pattern, remove entire radius group
                print(
                    f'Radius pattern {best_radius_signature} has no valid placements - removing entire pattern'
                )
                del radius_groups[best_radius_signature]

            # If no more anchor points, we're done
            if not anchor_points:
                print('No more anchor points available.')
                break

    def find_best_available_cluster(
        self, radius_groups: dict[tuple[float, ...], list[ClusterData]], used_varieties: set[int]
    ) -> tuple[ClusterData | None, tuple[float, ...] | None]:
        best_cluster = None
        best_radius_signature = None

        for radius_signature, clusters in radius_groups.items():
            for varieties, coordinates, score in clusters:
                cluster_variety_ids = {id(variety) for variety in varieties}
                if not (cluster_variety_ids & used_varieties):
                    if best_cluster is None or score > best_cluster[2]:
                        best_cluster = (varieties, coordinates, score)
                        best_radius_signature = radius_signature
                    break

        return best_cluster, best_radius_signature

    def try_place_cluster(
        self,
        varieties: list[PlantVariety],
        coordinates: list[tuple[PlantVariety, Position]],
        score: float,
        anchor_points: list[tuple[float, float]],
        placed_plants: list[tuple[float, float, float, PlantVariety]],
        used_varieties: set[int],
        total_varieties: int,
        prevent_interactions: bool,
    ) -> float | None:
        # Collect all possible placements for this cluster
        possible_placements = []

        # Scan all possible anchor points for this cluster
        for anchor_x, anchor_y in anchor_points:
            # Test rotations for better packing
            for rotation_angle in range(0, 360, self.ROTATION_DEGREES):
                # Rotate the cluster coordinates
                rotated_coordinates = self.rotate_cluster(coordinates, rotation_angle)

                # Test if this rotation can be placed at this anchor point
                if self.can_place_cluster_at_anchor(
                    rotated_coordinates, anchor_x, anchor_y, placed_plants, prevent_interactions
                ):
                    # Calculate area by this clsuter
                    new_circles = []
                    for variety, pos in rotated_coordinates:
                        abs_x = anchor_x + pos.x
                        abs_y = anchor_y + pos.y
                        new_circles.append((abs_x, abs_y, variety.radius))

                    added_area = self.calculate_added_area(
                        [(x, y, r) for x, y, r, _ in placed_plants], new_circles
                    )

                    possible_placements.append(
                        (
                            rotated_coordinates,
                            anchor_x,
                            anchor_y,
                            len(rotated_coordinates),
                            added_area,
                        )
                    )

        # If we found valid placements, choose the best one (added least amount of area)
        if possible_placements:
            # Sort by additonal area added
            possible_placements.sort(key=lambda x: x[4], reverse=False)
            best_placement = possible_placements[0]

            # Place the best placement found
            rotation, x, y, plants, added_area_new = best_placement
            self.place_cluster_at_anchor(rotation, x, y, placed_plants)

            # Mark all varieties in this cluster as used
            for variety in varieties:
                used_varieties.add(id(variety))

            print(
                f'Placed cluster (score: {score:.4f}) at ({x:.1f}, {y:.1f}) - {plants} plants, area increment: {added_area_new:.2f}'
            )
            return added_area_new

        return None

    def generate_anchor_points(self) -> list[tuple[float, float]]:
        anchor_points = []
        step = self.ANCHOR_POINT_STEP

        # Generate regular grid
        x = 0.0
        while x <= self.garden.width:
            y = 0.0
            while y <= self.garden.height:
                anchor_points.append((x, y))
                y += step
            x += step

        anchor_points = list(set(anchor_points))
        anchor_points.sort()

        return anchor_points

    def remove_anchor_points(
        self,
        anchor_points: list[tuple[float, float]],
        placed_plants: list[tuple[float, float, float, PlantVariety]],
    ) -> list[tuple[float, float]]:
        remaining_anchors = []

        for anchor_x_test, anchor_y_test in anchor_points:
            # Check if this anchor point is within any circle of placed plants
            too_close = False
            for plant_x, plant_y, plant_radius, _ in placed_plants:
                # Calculate distance from anchor point to plant center
                distance = ((anchor_x_test - plant_x) ** 2 + (anchor_y_test - plant_y) ** 2) ** 0.5

                # Remove anchor if it's within the plant's radius
                if distance <= plant_radius:
                    too_close = True
                    break

            # Keep anchor point if it's not too close to any plant
            if not too_close:
                remaining_anchors.append((anchor_x_test, anchor_y_test))

        return remaining_anchors

    def can_place_cluster_at_anchor(
        self,
        cluster_coordinates: list[tuple[PlantVariety, Position]],
        anchor_x: float,
        anchor_y: float,
        placed_plants: list[tuple[float, float, float, PlantVariety]],
        prevent_interactions: bool = True,
    ) -> bool:
        # Cluster center bounds
        cluster_min_x = min(anchor_x + pos.x for variety, pos in cluster_coordinates)
        cluster_max_x = max(anchor_x + pos.x for variety, pos in cluster_coordinates)
        cluster_min_y = min(anchor_y + pos.y for variety, pos in cluster_coordinates)
        cluster_max_y = max(anchor_y + pos.y for variety, pos in cluster_coordinates)

        # Check if centers are within bounds
        if (
            cluster_min_x < 0
            or cluster_max_x > self.garden.width
            or cluster_min_y < 0
            or cluster_max_y > self.garden.height
        ):
            return False

        for variety, pos in cluster_coordinates:
            # Calculate absolute coordinates
            x_new = anchor_x + pos.x
            y_new = anchor_y + pos.y
            r_new = variety.radius

            # Check collision with placed plants
            for x_old, y_old, r_old, variety_old in placed_plants:
                # They are too far apart
                dx = abs(x_new - x_old)
                dy = abs(y_new - y_old)
                if dx > r_new + r_old or dy > r_new + r_old:
                    continue

                # Calculate distance between centers
                distance = (dx**2 + dy**2) ** 0.5

                if prevent_interactions:
                    # Check if plants are from different species would interact
                    if variety.species != variety_old.species:
                        # Prevent interactions: distance must be >= sum of radii
                        interaction_distance = r_new + r_old
                        if distance < interaction_distance:
                            return False
                    else:
                        # Same species: just prevent overlap (distance >= max radius)
                        if distance < max(r_new, r_old):
                            return False
                else:
                    # Allow interactions: only prevent overlap (distance >= max radius)
                    if distance < max(r_new, r_old):
                        return False

        return True

    def calculate_added_area(
        self,
        existing_circles: list[tuple[float, float, float]],
        new_circles: list[tuple[float, float, float]],
    ) -> float:
        if not new_circles:
            return 0.0

        # Calculate area of new circles
        new_area = sum(math.pi * r**2 for _, _, r in new_circles)

        # Subtract overlaps between new circles and existing circles
        for x1, y1, r1 in new_circles:
            for x2, y2, r2 in existing_circles:
                overlap = self.calculate_circle_overlap(x1, y1, r1, x2, y2, r2)
                new_area -= overlap

        # Add back overlaps between new circles (they were subtracted twice)
        for i in range(len(new_circles)):
            for j in range(i + 1, len(new_circles)):
                x1, y1, r1 = new_circles[i]
                x2, y2, r2 = new_circles[j]
                overlap = self.calculate_circle_overlap(x1, y1, r1, x2, y2, r2)
                new_area += overlap

        return max(0.0, new_area)

    def calculate_circle_overlap(
        self, x1: float, y1: float, r1: float, x2: float, y2: float, r2: float
    ) -> float:
        # Calculate distance between centers
        distance = math.sqrt((x2 - x1) ** 2 + (y2 - y1) ** 2)

        # Check if circles don't overlap at all
        if distance >= r1 + r2:
            return 0.0

        # Calculate overlap using the circle-circle intersection formula
        a = distance
        R = r1
        r = r2

        # Calculate the intersection area
        term1 = r**2 * math.acos((a**2 + r**2 - R**2) / (2 * a * r))
        term2 = R**2 * math.acos((a**2 + R**2 - r**2) / (2 * a * R))
        term3 = 0.5 * math.sqrt((-a + r + R) * (a + r - R) * (a - r + R) * (a + r + R))

        overlap = term1 + term2 - term3

        return overlap

    def place_cluster_at_anchor(
        self,
        cluster_coordinates: list[tuple[PlantVariety, Position]],
        anchor_x: float,
        anchor_y: float,
        placed_plants: list[tuple[float, float, float, PlantVariety]],
    ) -> None:
        for variety, pos in cluster_coordinates:
            x_new = anchor_x + pos.x
            y_new = anchor_y + pos.y

            # Add to placed plants list
            placed_plants.append((x_new, y_new, variety.radius, variety))

    def place_plants_in_garden(
        self, placed_plants: list[tuple[float, float, float, PlantVariety]]
    ) -> None:
        successful_placements = 0
        failed_placements = 0

        for x, y, _, variety in placed_plants:
            position = Position(x, y)
            result = self.garden.add_plant(variety, position)
            if result:
                successful_placements += 1
            else:
                failed_placements += 1
                print(f"Failed to place variety '{variety.name}' at ({x:.1f}, {y:.1f})")

        print(f'\nFinal placement: {successful_placements} successful, {failed_placements} failed')

    def rotate_cluster(
        self, cluster_coordinates: list[tuple[PlantVariety, Position]], angle_degrees: float
    ) -> list[tuple[PlantVariety, Position]]:
        angle_rad = math.radians(angle_degrees)
        cos_a = math.cos(angle_rad)
        sin_a = math.sin(angle_rad)

        rotated = []
        for variety, pos in cluster_coordinates:
            new_x = pos.x * cos_a - pos.y * sin_a
            new_y = pos.x * sin_a + pos.y * cos_a
            rotated.append((variety, Position(new_x, new_y)))

<<<<<<< HEAD
    def cultivate_garden(self) -> None:
        # group varieties by similar radius and different species
        grouped_flowers = self._group_varieties()
        # cluster as triangles
        self._cluster_triangularly(grouped_flowers)

    def _group_varieties(self) -> dict:
        """Group flowers by similar radius and different species"""
        # NOTE: groups by species only for now
        groups = defaultdict(list)
        for variety in self.varieties:
            groups[variety.species].append(variety)

        return groups

    def _cluster_triangularly(self, grouped_flowers: list[PlantVariety]) -> None:
        """Cluster selected flowers in a triangular format"""
        r_plants = grouped_flowers.get(Species.RHODODENDRON, [])
        g_plants = grouped_flowers.get(Species.GERANIUM, [])
        b_plants = grouped_flowers.get(Species.BEGONIA, [])

        r_index = g_index = b_index = 0

        # place by average radius for now
        avg_radius = (r_plants[0].radius + g_plants[0].radius + b_plants[0].radius) / 3
        triangle_side = avg_radius * 1.1
        cluster_spacing = avg_radius * 2.1

        # Calculate how many clusters fit in the garden
        # NOTE: change these hardcoded values later to something more dynamic with the different radiuses
        start_x = 0.25
        start_y = 0.25
        nx = int((self.garden.width - start_x) / cluster_spacing) + 1
        ny = int((self.garden.height - start_y) / cluster_spacing) + 1

        for i in range(nx):
            for j in range(ny):
                # calculate cluster center
                cx = i * cluster_spacing + start_x
                cy = j * cluster_spacing + start_y

                # place in equilateral traingles
                positions = [
                    Position(cx, cy),  # r plant
                    Position(cx + triangle_side, cy),  # g plant
                    Position(
                        cx + triangle_side / 2, cy + triangle_side * math.sin(math.radians(60))
                    ),  # b plant
                ]

                # place different species of plants - add_plant already checks if valid
                if r_index < len(r_plants) and self.garden.add_plant(
                    r_plants[r_index], positions[0]
                ):
                    r_index += 1

                if g_index < len(g_plants) and self.garden.add_plant(
                    g_plants[g_index], positions[1]
                ):
                    g_index += 1

                if b_index < len(b_plants) and self.garden.add_plant(
                    b_plants[b_index], positions[2]
                ):
                    b_index += 1
=======
        return rotated
>>>>>>> c7b3e52e
<|MERGE_RESOLUTION|>--- conflicted
+++ resolved
@@ -1,12 +1,8 @@
 import math
-<<<<<<< HEAD
-from collections import defaultdict
-=======
 import random
 from collections import defaultdict
 from itertools import combinations
 from itertools import product as variety_product
->>>>>>> c7b3e52e
 
 from core.garden import Garden
 from core.gardener import Gardener
@@ -14,11 +10,8 @@
 from core.plants.plant_variety import PlantVariety
 from core.plants.species import Species
 from core.point import Position
-<<<<<<< HEAD
-=======
 
 ClusterData = tuple[list[PlantVariety], list[tuple[PlantVariety, Position]], float]
->>>>>>> c7b3e52e
 
 
 class Gardener3(Gardener):
@@ -851,72 +844,4 @@
             new_y = pos.x * sin_a + pos.y * cos_a
             rotated.append((variety, Position(new_x, new_y)))
 
-<<<<<<< HEAD
-    def cultivate_garden(self) -> None:
-        # group varieties by similar radius and different species
-        grouped_flowers = self._group_varieties()
-        # cluster as triangles
-        self._cluster_triangularly(grouped_flowers)
-
-    def _group_varieties(self) -> dict:
-        """Group flowers by similar radius and different species"""
-        # NOTE: groups by species only for now
-        groups = defaultdict(list)
-        for variety in self.varieties:
-            groups[variety.species].append(variety)
-
-        return groups
-
-    def _cluster_triangularly(self, grouped_flowers: list[PlantVariety]) -> None:
-        """Cluster selected flowers in a triangular format"""
-        r_plants = grouped_flowers.get(Species.RHODODENDRON, [])
-        g_plants = grouped_flowers.get(Species.GERANIUM, [])
-        b_plants = grouped_flowers.get(Species.BEGONIA, [])
-
-        r_index = g_index = b_index = 0
-
-        # place by average radius for now
-        avg_radius = (r_plants[0].radius + g_plants[0].radius + b_plants[0].radius) / 3
-        triangle_side = avg_radius * 1.1
-        cluster_spacing = avg_radius * 2.1
-
-        # Calculate how many clusters fit in the garden
-        # NOTE: change these hardcoded values later to something more dynamic with the different radiuses
-        start_x = 0.25
-        start_y = 0.25
-        nx = int((self.garden.width - start_x) / cluster_spacing) + 1
-        ny = int((self.garden.height - start_y) / cluster_spacing) + 1
-
-        for i in range(nx):
-            for j in range(ny):
-                # calculate cluster center
-                cx = i * cluster_spacing + start_x
-                cy = j * cluster_spacing + start_y
-
-                # place in equilateral traingles
-                positions = [
-                    Position(cx, cy),  # r plant
-                    Position(cx + triangle_side, cy),  # g plant
-                    Position(
-                        cx + triangle_side / 2, cy + triangle_side * math.sin(math.radians(60))
-                    ),  # b plant
-                ]
-
-                # place different species of plants - add_plant already checks if valid
-                if r_index < len(r_plants) and self.garden.add_plant(
-                    r_plants[r_index], positions[0]
-                ):
-                    r_index += 1
-
-                if g_index < len(g_plants) and self.garden.add_plant(
-                    g_plants[g_index], positions[1]
-                ):
-                    g_index += 1
-
-                if b_index < len(b_plants) and self.garden.add_plant(
-                    b_plants[b_index], positions[2]
-                ):
-                    b_index += 1
-=======
-        return rotated
->>>>>>> c7b3e52e
+        return rotated